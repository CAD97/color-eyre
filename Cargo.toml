[package]
name = "color-eyre"
version = "0.5.9"
authors = ["Jane Lusby <jlusby@yaah.dev>"]
edition = "2018"
license = "MIT OR Apache-2.0"
description = "An error report handler for panics and eyre::Reports for colorful, consistent, and well formatted error reports for all kinds of errors."
repository = "https://github.com/yaahc/color-eyre"
documentation = "https://docs.rs/color-eyre"
readme = "README.md"
categories = []
keywords = []

[features]
default = ["track-caller", "capture-spantrace"]
capture-spantrace = ["tracing-error", "color-spantrace"]
issue-url = ["url"]
track-caller = []

[dependencies]
eyre = "0.6.1"
tracing-error = { version = "0.1.2", optional = true }
backtrace = { version = "0.3.48", features = ["gimli-symbolize"] }
indenter = "0.3.0"
<<<<<<< HEAD
owo-colors = "1.2.0"
color-spantrace = { version = "0.1.5", optional = true }
=======
owo-colors = "1.0.3"
color-spantrace = { version = "0.1.6", optional = true }
>>>>>>> 716621f8
once_cell = "1.4.0"
url = { version = "2.1.1", optional = true }

[dev-dependencies]
tracing-subscriber = "0.2.5"
tracing = "0.1.13"
pretty_assertions = "0.6.1"
thiserror = "1.0.19"
ansi-parser = "0.6.5" # used for testing color schemes

[target.'cfg(target_arch = "wasm32")'.dev-dependencies]
wasm-bindgen-test = "0.3.15"

[profile.dev.package.backtrace]
opt-level = 3

[package.metadata.docs.rs]
all-features = true
rustdoc-args = ["--cfg", "docsrs"]

[package.metadata.release]
no-dev-version = true

[[package.metadata.release.pre-release-replacements]]
file = "CHANGELOG.md"
search = "Unreleased"
replace="{{version}}"

[[package.metadata.release.pre-release-replacements]]
file = "src/lib.rs"
search = "#!\\[doc\\(html_root_url.*"
replace = "#![doc(html_root_url = \"https://docs.rs/{{crate_name}}/{{version}}\")]"
exactly = 1

[[package.metadata.release.pre-release-replacements]]
file = "CHANGELOG.md"
search = "\\.\\.\\.HEAD"
replace="...{{tag_name}}"
exactly = 1

[[package.metadata.release.pre-release-replacements]]
file = "CHANGELOG.md"
search = "ReleaseDate"
replace="{{date}}"

[[package.metadata.release.pre-release-replacements]]
file="CHANGELOG.md"
search="<!-- next-header -->"
replace="<!-- next-header -->\n\n## [Unreleased] - ReleaseDate"
exactly=1

[[package.metadata.release.pre-release-replacements]]
file="CHANGELOG.md"
search="<!-- next-url -->"
replace="<!-- next-url -->\n[Unreleased]: https://github.com/yaahc/{{crate_name}}/compare/{{tag_name}}...HEAD"
exactly=1<|MERGE_RESOLUTION|>--- conflicted
+++ resolved
@@ -22,13 +22,8 @@
 tracing-error = { version = "0.1.2", optional = true }
 backtrace = { version = "0.3.48", features = ["gimli-symbolize"] }
 indenter = "0.3.0"
-<<<<<<< HEAD
 owo-colors = "1.2.0"
-color-spantrace = { version = "0.1.5", optional = true }
-=======
-owo-colors = "1.0.3"
 color-spantrace = { version = "0.1.6", optional = true }
->>>>>>> 716621f8
 once_cell = "1.4.0"
 url = { version = "2.1.1", optional = true }
 
